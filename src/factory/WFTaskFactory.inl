/*
  Copyright (c) 2019 Sogou, Inc.

  Licensed under the Apache License, Version 2.0 (the "License");
  you may not use this file except in compliance with the License.
  You may obtain a copy of the License at

      http://www.apache.org/licenses/LICENSE-2.0

  Unless required by applicable law or agreed to in writing, software
  distributed under the License is distributed on an "AS IS" BASIS,
  WITHOUT WARRANTIES OR CONDITIONS OF ANY KIND, either express or implied.
  See the License for the specific language governing permissions and
  limitations under the License.

  Authors: Xie Han (xiehan@sogou-inc.com)
           Wu Jiaxu (wujiaxu@sogou-inc.com)
           Li Yingxin (liyingxin@sogou-inc.com)
*/

#include <sys/types.h>
#include <sys/socket.h>
#include <errno.h>
#include <time.h>
#include <netdb.h>
#include <stdio.h>
#include <new>
#include <string>
#include <functional>
#include <utility>
#include "WFGlobal.h"
#include "Workflow.h"
#include "WFTask.h"
#include "RouteManager.h"
#include "URIParser.h"
#include "WFTaskError.h"
#include "EndpointParams.h"
#include "WFNameService.h"

class __WFTimerTask : public WFTimerTask
{
protected:
	virtual int duration(struct timespec *value)
	{
		*value = this->value;
		return 0;
	}

protected:
	struct timespec value;

public:
	__WFTimerTask(const struct timespec *value, CommScheduler *scheduler,
				  timer_callback_t&& cb) :
		WFTimerTask(scheduler, std::move(cb))
	{
		this->value = *value;
	}
};

inline WFTimerTask *WFTaskFactory::create_timer_task(unsigned int microseconds,
													 timer_callback_t callback)
{
	struct timespec value = {
		.tv_sec		=	microseconds / 1000000,
		.tv_nsec	=	microseconds % 1000000 * 1000
	};
	return new __WFTimerTask(&value, WFGlobal::get_scheduler(),
							 std::move(callback));
}

inline WFTimerTask *WFTaskFactory::create_timer_task(const std::string& name,
													 unsigned int microseconds,
													 timer_callback_t callback)
{
	return WFTaskFactory::create_timer_task(microseconds, std::move(callback));
}

class __WFGoTask : public WFGoTask
{
protected:
	virtual void execute()
	{
		this->go();
	}

protected:
	std::function<void ()> go;

public:
	__WFGoTask(ExecQueue *queue, Executor *executor,
			   std::function<void ()>&& func) :
		WFGoTask(queue, executor),
		go(std::move(func))
	{
	}
};

template<class FUNC, class... ARGS>
inline WFGoTask *WFTaskFactory::create_go_task(const std::string& queue_name,
											   FUNC&& func, ARGS&&... args)
{
	auto&& tmp = std::bind(std::move(func), std::forward<ARGS>(args)...);
	return new __WFGoTask(WFGlobal::get_exec_queue(queue_name),
						  WFGlobal::get_compute_executor(),
						  std::move(tmp));
}

class __WFDynamicTask : public WFDynamicTask
{
protected:
	virtual void dispatch()
	{
		series_of(this)->push_front(this->create(this));
		this->WFDynamicTask::dispatch();
	}

protected:
	std::function<SubTask *(WFDynamicTask *)> create;

public:
	__WFDynamicTask(std::function<SubTask *(WFDynamicTask *)>&& func) :
		create(std::move(func))
	{
	}
};

inline WFDynamicTask *
WFTaskFactory::create_dynamic_task(dynamic_create_t create)
{
	return new __WFDynamicTask(std::move(create));
}

template<class REQ, class RESP, typename CTX = bool>
class WFComplexClientTask : public WFClientTask<REQ, RESP>
{
protected:
	using task_callback_t = std::function<void (WFNetworkTask<REQ, RESP> *)>;

public:
	WFComplexClientTask(int retry_max, task_callback_t&& cb):
		WFClientTask<REQ, RESP>(NULL, WFGlobal::get_scheduler(), std::move(cb))
	{
		type_ = TT_TCP;
		fixed_addr_ = false;
		retry_max_ = retry_max;
		retry_times_ = 0;
		redirect_ = false;
		ns_policy_ = NULL;
		router_task_ = NULL;
	}

protected:
	// new api for children
	virtual bool init_success() { return true; }
	virtual void init_failed() {}
	virtual bool check_request() { return true; }
	virtual WFRouterTask *route();
	virtual bool finish_once() { return true; }

public:
	void set_info(const std::string& info)
	{
		info_.assign(info);
	}

	void set_info(const char *info)
	{
		info_.assign(info);
	}

	void set_type(TransportType type)
	{
		type_ = type;
	}

	void init(const ParsedURI& uri)
	{
		uri_ = uri;
		init_with_uri();
	}

	void init(ParsedURI&& uri)
	{
		uri_ = std::move(uri);
		init_with_uri();
	}

	void init(TransportType type,
			  const struct sockaddr *addr,
			  socklen_t addrlen,
			  const std::string& info);

	const ParsedURI *get_current_uri() const { return &uri_; }

	void set_redirect(const ParsedURI& uri)
	{
		redirect_ = true;
		init(uri);
		retry_times_ = 0;
	}

	void set_redirect(TransportType type, const struct sockaddr *addr,
					  socklen_t addrlen, const std::string& info)
	{
		redirect_ = true;
		init(type, addr, addrlen, info);
		retry_times_ = 0;
	}

protected:
	virtual void dispatch();
	virtual SubTask *done();

	void clear_resp()
	{
		size_t size = this->resp.get_size_limit();

		this->resp.~RESP();
		new(&this->resp) RESP();
		this->resp.set_size_limit(size);
	}

	void disable_retry()
	{
		retry_times_ = retry_max_;
	}

	TransportType get_transport_type() const { return type_; }

protected:
	TransportType type_;
	ParsedURI uri_;
	std::string info_;
	bool fixed_addr_;
	bool redirect_;
	CTX ctx_;
	int retry_max_;
	int retry_times_;
	WFNSPolicy *ns_policy_;
	WFRouterTask *router_task_;
	RouteManager::RouteResult route_result_;
	void *cookie_;

public:
	CTX *get_mutable_ctx() { return &ctx_; }

private:
	void init_with_uri();
	bool set_port();
	void router_callback(WFRouterTask *task);
	void switch_callback(WFTimerTask *task);
};

template<class REQ, class RESP, typename CTX>
void WFComplexClientTask<REQ, RESP, CTX>::init(TransportType type,
											   const struct sockaddr *addr,
											   socklen_t addrlen,
											   const std::string& info)
{
	if (redirect_)
	{
		ns_policy_ = NULL;
		route_result_.clear();
		this->state = WFT_STATE_UNDEFINED;
		this->error = 0;
		this->timeout_reason = TOR_NOT_TIMEOUT;
	}

	const auto *params = &WFGlobal::get_global_settings()->endpoint_params;
	struct addrinfo addrinfo = {
		.ai_flags = 0,
		.ai_family = addr->sa_family,
		.ai_socktype = SOCK_STREAM,
		.ai_protocol = 0,
		.ai_addr = (struct sockaddr *)addr,
		.ai_addrlen = addrlen,
		.ai_canonname = NULL,
		.ai_next = NULL,
	};

	type_ = type;
	info_.assign(info);
	if (WFGlobal::get_route_manager()->get(type, &addrinfo, info_, params,
										   route_result_) < 0)
	{
		this->state = WFT_STATE_SYS_ERROR;
		this->error = errno;
	}
	else if (this->init_success())
		return;

	this->init_failed();
}

template<class REQ, class RESP, typename CTX>
bool WFComplexClientTask<REQ, RESP, CTX>::set_port()
{
	int port = 0;

	if (uri_.port && uri_.port[0])
	{
		port = atoi(uri_.port);
		if (port < 0 || port > 65535)
		{
			this->state = WFT_STATE_TASK_ERROR;
			this->error = WFT_ERR_URI_PORT_INVALID;
			return false;
		}
	}

	if (port == 0 && uri_.scheme)
	{
		const char *port_str = WFGlobal::get_default_port(uri_.scheme);

		if (port_str)
		{
			size_t port_len = strlen(port_str);

			if (uri_.port)
				free(uri_.port);

			uri_.port = (char *)malloc(port_len + 1);
			if (!uri_.port)
			{
				uri_.state = URI_STATE_ERROR;
				uri_.error = errno;
				this->state = WFT_STATE_SYS_ERROR;
				this->error = errno;
				return false;
			}

			memcpy(uri_.port, port_str, port_len + 1);
		}
	}

	return true;
}

template<class REQ, class RESP, typename CTX>
void WFComplexClientTask<REQ, RESP, CTX>::init_with_uri()
{
	if (redirect_)
	{
		ns_policy_ = NULL;
		route_result_.clear();
		this->state = WFT_STATE_UNDEFINED;
		this->error = 0;
		this->timeout_reason = TOR_NOT_TIMEOUT;
	}

	if (uri_.state == URI_STATE_SUCCESS)
	{
		if (this->set_port())
		{
			if (this->init_success())
				return;
		}
	}
	else if (uri_.state == URI_STATE_ERROR)
	{
		this->state = WFT_STATE_SYS_ERROR;
		this->error = uri_.error;
	}
	else
	{
		this->state = WFT_STATE_TASK_ERROR;
		this->error = WFT_ERR_URI_PARSE_FAILED;
	}

	this->init_failed();
}

template<class REQ, class RESP, typename CTX>
WFRouterTask *WFComplexClientTask<REQ, RESP, CTX>::route()
{
	WFNameService *ns = WFGlobal::get_name_service();
	auto&& cb = std::bind(&WFComplexClientTask::router_callback,
						  this,
						  std::placeholders::_1);
	struct WFNSParams params = {
		.type			=	type_,
		.uri			=	uri_,
		.info			=	info_.c_str(),
		.fixed_addr		=	fixed_addr_,
		.retry_times	=	retry_times_,
	};
	ns_policy_ = ns->get_policy(uri_.host ? uri_.host : "");
	return ns_policy_->create_router_task(&params, cb);
}

template<class REQ, class RESP, typename CTX>
void WFComplexClientTask<REQ, RESP, CTX>::router_callback(WFRouterTask *task)
{
	this->state = task->get_state();
	if (this->state == WFT_STATE_SUCCESS)
	{
		route_result_ = std::move(*task->get_result());
		cookie_ = task->get_cookie();
	}
	else if (this->state == WFT_STATE_UNDEFINED)
	{
		/* should not happend */
		this->state = WFT_STATE_SYS_ERROR;
		this->error = ENOSYS;
	}
	else
		this->error = task->get_error();
}

template<class REQ, class RESP, typename CTX>
void WFComplexClientTask<REQ, RESP, CTX>::dispatch()
{
	switch (this->state)
	{
	case WFT_STATE_UNDEFINED:
		if (this->check_request())
		{
			if (this->route_result_.request_object)
			{
	case WFT_STATE_SUCCESS:
				this->set_request_object(route_result_.request_object);
				this->WFClientTask<REQ, RESP>::dispatch();
				return;
			}

			router_task_ = this->route();
			series_of(this)->push_front(this);
			series_of(this)->push_front(router_task_);
		}

	default:
		break;
	}

	this->subtask_done();
}

template<class REQ, class RESP, typename CTX>
void WFComplexClientTask<REQ, RESP, CTX>::switch_callback(WFTimerTask *)
{
	if (!redirect_)
	{
<<<<<<< HEAD
		// 4. children finish before user callback
=======
		if (this->state == WFT_STATE_SYS_ERROR && this->error < 0)
		{
			this->state = WFT_STATE_SSL_ERROR;
			this->error = -this->error;
		}

>>>>>>> d4cca2e7
		if (this->callback)
			this->callback(this);
	}

	if (redirect_)
	{
		redirect_ = false;
		clear_resp();
		this->target = NULL;
		series_of(this)->push_front(this);
	}
	else
		delete this;
}

template<class REQ, class RESP, typename CTX>
SubTask *WFComplexClientTask<REQ, RESP, CTX>::done()
{
	SeriesWork *series = series_of(this);

	if (router_task_)
	{
		router_task_ = NULL;
		return series->pop();
	}

	bool is_user_request = this->finish_once();

	if (ns_policy_ && route_result_.request_object)
	{
		if (this->state == WFT_STATE_SYS_ERROR)
			ns_policy_->failed(&route_result_, cookie_, this->target);
		else
			ns_policy_->success(&route_result_, cookie_, this->target);
	}

	if (this->state == WFT_STATE_SUCCESS)
	{
		if (!is_user_request)
			return this;
	}
	else if (this->state == WFT_STATE_SYS_ERROR)
	{
		if (retry_times_ < retry_max_)
		{
			redirect_ = true;
			this->state = WFT_STATE_UNDEFINED;
			this->error = 0;
			this->timeout_reason = 0;
			retry_times_++;
		}
	}

	/*
	 * When target is NULL, it's very likely that we are in the caller's
	 * thread or DNS thread (dns failed). Running a timer will switch callback
	 * function to a handler thread, and this can prevent stack overflow.
	 */
	if (!this->target)
	{
		auto&& cb = std::bind(&WFComplexClientTask::switch_callback,
							  this,
							  std::placeholders::_1);
		WFTimerTask *timer = WFTaskFactory::create_timer_task(0, std::move(cb));
		series->push_front(timer);
	}
	else
		this->switch_callback(NULL);

	return series->pop();
}

/**********Template Network Factory**********/

template<class REQ, class RESP>
WFNetworkTask<REQ, RESP> *
WFNetworkTaskFactory<REQ, RESP>::create_client_task(TransportType type,
													const std::string& host,
													unsigned short port,
													int retry_max,
													std::function<void (WFNetworkTask<REQ, RESP> *)> callback)
{
	auto *task = new WFComplexClientTask<REQ, RESP>(retry_max, std::move(callback));
	char buf[8];
	std::string url = "scheme://";
	ParsedURI uri;

	sprintf(buf, "%u", port);
	url += host;
	url += ":";
	url += buf;
	URIParser::parse(url, uri);
	task->init(std::move(uri));
	task->set_type(type);
	return task;
}

template<class REQ, class RESP>
WFNetworkTask<REQ, RESP> *
WFNetworkTaskFactory<REQ, RESP>::create_client_task(TransportType type,
													const std::string& url,
													int retry_max,
													std::function<void (WFNetworkTask<REQ, RESP> *)> callback)
{
	auto *task = new WFComplexClientTask<REQ, RESP>(retry_max, std::move(callback));
	ParsedURI uri;

	URIParser::parse(url, uri);
	task->init(std::move(uri));
	task->set_type(type);
	return task;
}

template<class REQ, class RESP>
WFNetworkTask<REQ, RESP> *
WFNetworkTaskFactory<REQ, RESP>::create_client_task(TransportType type,
													const ParsedURI& uri,
													int retry_max,
													std::function<void (WFNetworkTask<REQ, RESP> *)> callback)
{
	auto *task = new WFComplexClientTask<REQ, RESP>(retry_max, std::move(callback));

	task->init(uri);
	task->set_type(type);
	return task;
}

template<class REQ, class RESP>
WFNetworkTask<REQ, RESP> *
WFNetworkTaskFactory<REQ, RESP>::create_server_task(CommService *service,
				std::function<void (WFNetworkTask<REQ, RESP> *)>& process)
{
	return new WFServerTask<REQ, RESP>(service, WFGlobal::get_scheduler(),
									   process);
}

/**********Server Factory**********/

class WFServerTaskFactory
{
public:
	static WFHttpTask *create_http_task(CommService *service,
					std::function<void (WFHttpTask *)>& process);
	static WFMySQLTask *create_mysql_task(CommService *service,
					std::function<void (WFMySQLTask *)>& process);
};

/**********Template Network Factory Sepcial**********/
/*
template<>
inline WFHttpTask *
WFNetworkTaskFactory<HttpRequest, HttpResponse>::create_server_task(std::function<void (WFHttpTask *)>& process)
{
	return WFServerTaskFactory::create_http_task(process);
}
*/
/**********Template Thread Task Factory**********/

template<class INPUT, class OUTPUT>
class __WFThreadTask : public WFThreadTask<INPUT, OUTPUT>
{
protected:
	virtual void execute()
	{
		this->routine(&this->input, &this->output);
	}

protected:
	std::function<void (INPUT *, OUTPUT *)> routine;

public:
	__WFThreadTask(ExecQueue *queue, Executor *executor,
				   std::function<void (INPUT *, OUTPUT *)>&& rt,
				   std::function<void (WFThreadTask<INPUT, OUTPUT> *)>&& cb) :
		WFThreadTask<INPUT, OUTPUT>(queue, executor, std::move(cb)),
		routine(std::move(rt))
	{
	}
};

template<class INPUT, class OUTPUT>
WFThreadTask<INPUT, OUTPUT> *
WFThreadTaskFactory<INPUT, OUTPUT>::create_thread_task(const std::string& queue_name,
						std::function<void (INPUT *, OUTPUT *)> routine,
						std::function<void (WFThreadTask<INPUT, OUTPUT> *)> callback)
{
	return new __WFThreadTask<INPUT, OUTPUT>(WFGlobal::get_exec_queue(queue_name),
											 WFGlobal::get_compute_executor(),
											 std::move(routine),
											 std::move(callback));
}

template<class INPUT, class OUTPUT>
WFThreadTask<INPUT, OUTPUT> *
WFThreadTaskFactory<INPUT, OUTPUT>::create_thread_task(ExecQueue *queue, Executor *executor,
						std::function<void (INPUT *, OUTPUT *)> routine,
						std::function<void (WFThreadTask<INPUT, OUTPUT> *)> callback)
{
	return new __WFThreadTask<INPUT, OUTPUT>(queue, executor,
											 std::move(routine),
											 std::move(callback));
}

template<class INPUT, class OUTPUT>
class __WFThreadTask__ : public __WFThreadTask<INPUT, OUTPUT>
{
private:
	virtual SubTask *done() { return NULL; }

public:
	using __WFThreadTask<INPUT, OUTPUT>::__WFThreadTask;
};

template<class INPUT, class OUTPUT>
WFMultiThreadTask<INPUT, OUTPUT> *
WFThreadTaskFactory<INPUT, OUTPUT>::create_multi_thread_task(const std::string& queue_name,
						std::function<void (INPUT *, OUTPUT *)> routine, size_t nthreads,
						std::function<void (WFMultiThreadTask<INPUT, OUTPUT> *)> callback)
{
	WFThreadTask<INPUT, OUTPUT> **tasks = new WFThreadTask<INPUT, OUTPUT> *[nthreads];
	char buf[32];
	size_t i;

	for (i = 0; i < nthreads; i++)
	{
		sprintf(buf, "-%zu@MTT", i);
		tasks[i] = new __WFThreadTask__<INPUT, OUTPUT>
							(WFGlobal::get_exec_queue(queue_name + buf),
							 WFGlobal::get_compute_executor(),
							 std::function<void (INPUT *, OUTPUT *)>(routine),
							 nullptr);
	}

	auto *mt = new WFMultiThreadTask<INPUT, OUTPUT>(tasks, nthreads, std::move(callback));
	delete []tasks;
	return mt;
}
<|MERGE_RESOLUTION|>--- conflicted
+++ resolved
@@ -441,16 +441,6 @@
 {
 	if (!redirect_)
 	{
-<<<<<<< HEAD
-		// 4. children finish before user callback
-=======
-		if (this->state == WFT_STATE_SYS_ERROR && this->error < 0)
-		{
-			this->state = WFT_STATE_SSL_ERROR;
-			this->error = -this->error;
-		}
-
->>>>>>> d4cca2e7
 		if (this->callback)
 			this->callback(this);
 	}
