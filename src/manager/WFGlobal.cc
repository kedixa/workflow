/*
  Copyright (c) 2019 Sogou, Inc.

  Licensed under the Apache License, Version 2.0 (the "License");
  you may not use this file except in compliance with the License.
  You may obtain a copy of the License at

      http://www.apache.org/licenses/LICENSE-2.0

  Unless required by applicable law or agreed to in writing, software
  distributed under the License is distributed on an "AS IS" BASIS,
  WITHOUT WARRANTIES OR CONDITIONS OF ANY KIND, either express or implied.
  See the License for the specific language governing permissions and
  limitations under the License.

  Authors: Wu Jiaxu (wujiaxu@sogou-inc.com)
*/

#include <assert.h>
#include <unistd.h>
#include <signal.h>
#include <pthread.h>
#include <string.h>
#include <string>
#include <unordered_map>
#include <atomic>
#include <mutex>
#include <condition_variable>
#include "WFGlobal.h"
#include "EndpointParams.h"
#include "CommScheduler.h"
#include "DNSCache.h"
#include "RouteManager.h"
#include "Executor.h"
#include "WFTask.h"
#include "WFTaskError.h"

class __WFGlobal
{
public:
	static __WFGlobal *get_instance()
	{
		static __WFGlobal kInstance;
		return &kInstance;
	}

	const WFGlobalSettings *get_global_settings() const
	{
		return &settings_;
	}

	void set_global_settings(const WFGlobalSettings *settings)
	{
		settings_ = *settings;
	}

	const char *get_default_port(const std::string& scheme) const
	{
		const auto it = static_scheme_port_.find(scheme);

		if (it != static_scheme_port_.end())
			return it->second;

		const auto it2 = user_scheme_port_.find(scheme);

		if (it2 != user_scheme_port_.end())
			return it2->second.c_str();

		return NULL;
	}

	void register_scheme_port(const std::string& scheme, unsigned short port)
	{
		user_scheme_port_mutex_.lock();
		user_scheme_port_[scheme] = std::to_string(port);
		user_scheme_port_mutex_.unlock();
	}

	void sync_operation_begin()
	{
		bool inc;

		sync_mutex_.lock();
		inc = ++sync_count_ > sync_max_;

		if (inc)
			sync_max_ = sync_count_;
		sync_mutex_.unlock();
		if (inc)
			WFGlobal::get_scheduler()->increase_handler_thread();
	}

	void sync_operation_end()
	{
		sync_mutex_.lock();
		sync_count_--;
		sync_mutex_.unlock();
	}

private:
	__WFGlobal();

private:
	struct WFGlobalSettings settings_;
	std::unordered_map<std::string, const char *> static_scheme_port_;
	std::unordered_map<std::string, std::string> user_scheme_port_;
	std::mutex user_scheme_port_mutex_;
	std::mutex sync_mutex_;
	int sync_count_;
	int sync_max_;
};

<<<<<<< HEAD
=======
__WFGlobal::__WFGlobal() : settings_(GLOBAL_SETTINGS_DEFAULT)
{
	static_scheme_port_["http"] = "80";
	static_scheme_port_["Http"] = "80";
	static_scheme_port_["HTTP"] = "80";

	static_scheme_port_["https"] = "443";
	static_scheme_port_["Https"] = "443";
	static_scheme_port_["HTTPs"] = "443";
	static_scheme_port_["HTTPS"] = "443";

	static_scheme_port_["redis"] = "6379";
	static_scheme_port_["Redis"] = "6379";
	static_scheme_port_["REDIS"] = "6379";

	static_scheme_port_["rediss"] = "6379";
	static_scheme_port_["Rediss"] = "6379";
	static_scheme_port_["REDISs"] = "6379";
	static_scheme_port_["REDISS"] = "6379";

	static_scheme_port_["mysql"] = "3306";
	static_scheme_port_["Mysql"] = "3306";
	static_scheme_port_["MySql"] = "3306";
	static_scheme_port_["MySQL"] = "3306";
	static_scheme_port_["MYSQL"] = "3306";

	static_scheme_port_["kafka"] = "9092";
	static_scheme_port_["Kafka"] = "9092";
	static_scheme_port_["KAFKA"] = "9092";

	sync_count_ = 0;
	sync_max_ = 0;
}

#if OPENSSL_VERSION_NUMBER < 0x10100000L
static std::mutex *__ssl_mutex;

static void ssl_locking_callback(int mode, int type, const char* file, int line)
{
	if (mode & CRYPTO_LOCK)
		__ssl_mutex[type].lock();
	else if (mode & CRYPTO_UNLOCK)
		__ssl_mutex[type].unlock();
}
#endif

class __SSLManager
{
public:
	static __SSLManager *get_instance()
	{
		static __SSLManager kInstance;
		return &kInstance;
	}

	SSL_CTX *get_ssl_client_ctx() { return ssl_client_ctx_; }
	SSL_CTX *get_ssl_server_ctx() { return ssl_server_ctx_; }

private:
	__SSLManager()
	{
#if OPENSSL_VERSION_NUMBER < 0x10100000L
		__ssl_mutex = new std::mutex[CRYPTO_num_locks()];
		CRYPTO_set_locking_callback(ssl_locking_callback);
		SSL_library_init();
		SSL_load_error_strings();
		//ERR_load_crypto_strings();
		//OpenSSL_add_all_algorithms();
#endif

		ssl_client_ctx_ = SSL_CTX_new(SSLv23_client_method());
		assert(ssl_client_ctx_ != NULL);
		ssl_server_ctx_ = SSL_CTX_new(SSLv23_server_method());
		assert(ssl_server_ctx_ != NULL);
	}

	~__SSLManager()
	{
		SSL_CTX_free(ssl_client_ctx_);
		SSL_CTX_free(ssl_server_ctx_);

#if OPENSSL_VERSION_NUMBER < 0x10100000L
		//free ssl to avoid memory leak
		FIPS_mode_set(0);
		CRYPTO_set_locking_callback(NULL);
# ifdef CRYPTO_LOCK_ECDH
		CRYPTO_THREADID_set_callback(NULL);
# else
		CRYPTO_set_id_callback(NULL);
# endif
		ENGINE_cleanup();
		CONF_modules_unload(1);
		ERR_free_strings();
		EVP_cleanup();
# ifdef CRYPTO_LOCK_ECDH
		ERR_remove_thread_state(NULL);
# else
		ERR_remove_state(0);
# endif
		CRYPTO_cleanup_all_ex_data();
		sk_SSL_COMP_free(SSL_COMP_get_compression_methods());
		delete []__ssl_mutex;
#endif
	}

private:
	SSL_CTX *ssl_client_ctx_;
	SSL_CTX *ssl_server_ctx_;
};

>>>>>>> 7c8a4fc0
class IOServer : public IOService
{
public:
	IOServer(CommScheduler *scheduler):
		scheduler_(scheduler),
		flag_(true)
	{}

	int bind()
	{
		mutex_.lock();
		flag_ = false;

		int ret = scheduler_->io_bind(this);

		if (ret < 0)
			flag_ = true;

		mutex_.unlock();
		return ret;
	}

	void deinit()
	{
		std::unique_lock<std::mutex> lock(mutex_);
		while (!flag_)
			cond_.wait(lock);

		lock.unlock();
		IOService::deinit();
	}

private:
	virtual void handle_unbound()
	{
		mutex_.lock();
		flag_ = true;
		cond_.notify_one();
		mutex_.unlock();
	}

	virtual void handle_stop(int error)
	{
		scheduler_->io_unbind(this);
	}

	CommScheduler *scheduler_;
	std::mutex mutex_;
	std::condition_variable cond_;
	bool flag_;
};

class __DNSManager
{
public:
	ExecQueue *get_dns_queue() { return &dns_queue_; }
	Executor *get_dns_executor() { return &dns_executor_; }

	__DNSManager()
	{
		int ret;

		ret = dns_queue_.init();
		if (ret < 0)
			abort();

		ret = dns_executor_.init(__WFGlobal::get_instance()->
											 get_global_settings()->
											 dns_threads);
		if (ret < 0)
			abort();
	}

	~__DNSManager()
	{
		dns_executor_.deinit();
		dns_queue_.deinit();
	}

private:
	ExecQueue dns_queue_;
	Executor dns_executor_;
};

class __CommManager
{
public:
	static __CommManager *get_instance()
	{
		static __CommManager kInstance;
		return &kInstance;
	}

	CommScheduler *get_scheduler() { return &scheduler_; }
	RouteManager *get_route_manager() { return &route_manager_; }
	IOService *get_io_service()
	{
		if (!io_flag_)
		{
			io_mutex_.lock();
			if (!io_flag_)
			{
				io_server_ = new IOServer(&scheduler_);
				//todo EAGAIN 65536->2
				if (io_server_->init(8192) < 0)
					abort();

				if (io_server_->bind() < 0)
					abort();

				io_flag_ = true;
			}

			io_mutex_.unlock();
		}

		return io_server_;
	}

	ExecQueue *get_dns_queue()
	{
		return get_dns_manager_safe()->get_dns_queue();
	}

	Executor *get_dns_executor()
	{
		return get_dns_manager_safe()->get_dns_executor();
	}

private:
	__CommManager():
		io_server_(NULL),
		io_flag_(false),
		dns_manager_(NULL),
		dns_flag_(false)
	{
		const auto *settings = __WFGlobal::get_instance()->get_global_settings();
		if (scheduler_.init(settings->poller_threads,
							settings->handler_threads) < 0)
			abort();

		signal(SIGPIPE, SIG_IGN);
	}

	~__CommManager()
	{
		if (dns_manager_)
			delete dns_manager_;

		scheduler_.deinit();
		if (io_server_)
		{
			io_server_->deinit();
			delete io_server_;
		}
	}

	__DNSManager *get_dns_manager_safe()
	{
		if (!dns_flag_)
		{
			dns_mutex_.lock();
			if (!dns_flag_)
			{
				dns_manager_ = new __DNSManager();
				dns_flag_ = true;
			}

			dns_mutex_.unlock();
		}

		return dns_manager_;
	}

private:
	CommScheduler scheduler_;
	RouteManager route_manager_;
	IOServer *io_server_;
	volatile bool io_flag_;
	std::mutex io_mutex_;
	__DNSManager *dns_manager_;
	volatile bool dns_flag_;
	std::mutex dns_mutex_;
};

class __DNSCache
{
public:
	static __DNSCache *get_instance()
	{
		static __DNSCache kInstance;
		return &kInstance;
	}

	DNSCache *get_dns_cache() { return &dns_cache_; }

private:
	__DNSCache() { }

	~__DNSCache() { }

private:
	DNSCache dns_cache_;
};

class __ExecManager
{
protected:
	using ExecQueueMap = std::unordered_map<std::string, ExecQueue *>;

public:
	static __ExecManager *get_instance()
	{
		static __ExecManager kInstance;
		return &kInstance;
	}

	ExecQueue *get_exec_queue(const std::string& queue_name)
	{
		ExecQueue *queue = NULL;

		pthread_rwlock_rdlock(&rwlock_);
		const auto iter = queue_map_.find(queue_name);

		if (iter != queue_map_.cend())
			queue = iter->second;

		pthread_rwlock_unlock(&rwlock_);

		if (!queue)
		{
			queue = new ExecQueue();
			if (queue->init() < 0)
			{
				delete queue;
				queue = NULL;
			}
			else
			{
				pthread_rwlock_wrlock(&rwlock_);
				const auto ret = queue_map_.emplace(queue_name, queue);

				if (!ret.second)
				{
					queue->deinit();
					delete queue;
					queue = ret.first->second;
				}

				pthread_rwlock_unlock(&rwlock_);
			}
		}

		return queue;
	}

	Executor *get_compute_executor() { return &compute_executor_; }

private:
	__ExecManager():
		rwlock_(PTHREAD_RWLOCK_INITIALIZER)
	{
		int compute_threads = __WFGlobal::get_instance()->
										  get_global_settings()->
										  compute_threads;

		if (compute_threads <= 0)
			compute_threads = sysconf(_SC_NPROCESSORS_ONLN);

		if (compute_executor_.init(compute_threads) < 0)
			abort();
	}

	~__ExecManager()
	{
		compute_executor_.deinit();

		for (auto& kv : queue_map_)
		{
			kv.second->deinit();
			delete kv.second;
		}
	}

private:
	pthread_rwlock_t rwlock_;
	ExecQueueMap queue_map_;
	Executor compute_executor_;
};

CommScheduler *WFGlobal::get_scheduler()
{
	return __CommManager::get_instance()->get_scheduler();
}

DNSCache *WFGlobal::get_dns_cache()
{
	return __DNSCache::get_instance()->get_dns_cache();
}

RouteManager *WFGlobal::get_route_manager()
{
	return __CommManager::get_instance()->get_route_manager();
}

ExecQueue *WFGlobal::get_exec_queue(const std::string& queue_name)
{
	return __ExecManager::get_instance()->get_exec_queue(queue_name);
}

Executor *WFGlobal::get_compute_executor()
{
	return __ExecManager::get_instance()->get_compute_executor();
}

IOService *WFGlobal::get_io_service()
{
	return __CommManager::get_instance()->get_io_service();
}

ExecQueue *WFGlobal::get_dns_queue()
{
	return __CommManager::get_instance()->get_dns_queue();
}

Executor *WFGlobal::get_dns_executor()
{
	return __CommManager::get_instance()->get_dns_executor();
}

const char *WFGlobal::get_default_port(const std::string& scheme)
{
	return __WFGlobal::get_instance()->get_default_port(scheme);
}

void WFGlobal::register_scheme_port(const std::string& scheme,
									unsigned short port)
{
	__WFGlobal::get_instance()->register_scheme_port(scheme, port);
}

const WFGlobalSettings *WFGlobal::get_global_settings()
{
	return __WFGlobal::get_instance()->get_global_settings();
}

void WORKFLOW_library_init(const WFGlobalSettings *settings)
{
	__WFGlobal::get_instance()->set_global_settings(settings);
}

void WFGlobal::sync_operation_begin()
{
	__WFGlobal::get_instance()->sync_operation_begin();
}

void WFGlobal::sync_operation_end()
{
	__WFGlobal::get_instance()->sync_operation_end();
}

static inline const char *__get_task_error_string(int error)
{
	switch (error)
	{
	case WFT_ERR_URI_PARSE_FAILED:
		return "URI Parse Failed";

	case WFT_ERR_URI_SCHEME_INVALID:
		return "URI Scheme Invalid";

	case WFT_ERR_URI_PORT_INVALID:
		return "URI Port Invalid";

	case WFT_ERR_UPSTREAM_UNAVAILABLE:
		return "Upstream Unavailable";

	case WFT_ERR_HTTP_BAD_REDIRECT_HEADER:
		return "Http Bad Redirect Header";

	case WFT_ERR_REDIS_ACCESS_DENIED:
		return "Redis Access Denied";

	case WFT_ERR_REDIS_COMMAND_DISALLOWED:
		return "Redis Command Disallowed";

	case WFT_ERR_MYSQL_HOST_NOT_ALLOWED:
		return "MySQL Host Not Allowed";

	case WFT_ERR_MYSQL_ACCESS_DENIED:
		return "MySQL Access Denied";

	case WFT_ERR_MYSQL_INVALID_CHARACTER_SET:
		return "MySQL Invalid Character Set";

	case WFT_ERR_MYSQL_COMMAND_DISALLOWED:
		return "MySQL Command Disallowed";

	case WFT_ERR_KAFKA_PARSE_RESPONSE_FAILED:
		return "Kafka parse response failed";

	case WFT_ERR_KAFKA_PRODUCE_FAILED:
		return "Kafka produce api failed";

	case WFT_ERR_KAFKA_FETCH_FAILED:
		return "Kafka fetch api failed";

	case WFT_ERR_KAFKA_CGROUP_FAILED:
		return "Kafka cgroup failed";

	case WFT_ERR_KAFKA_COMMIT_FAILED:
		return "Kafka commit api failed";

	case WFT_ERR_KAFKA_META_FAILED:
		return "Kafka meta api failed";

	case WFT_ERR_KAFKA_LEAVEGROUP_FAILED:
		return "Kafka leavegroup failed";

	case WFT_ERR_KAFKA_API_UNKNOWN:
		return "Kafka api type unknown";

	case WFT_ERR_KAFKA_VERSION_DISALLOWED:
		return "Kafka broker version not supported";

	default:
		break;
	}

	return "Unknown";
}

const char *WFGlobal::get_error_string(int state, int error)
{
	switch (state)
	{
	case WFT_STATE_SUCCESS:
		return "Success";

	case WFT_STATE_TOREPLY:
		return "To Reply";

	case WFT_STATE_NOREPLY:
		return "No Reply";

	case WFT_STATE_SYS_ERROR:
		return strerror(error);

	case WFT_STATE_DNS_ERROR:
		return gai_strerror(error);

	case WFT_STATE_TASK_ERROR:
		return __get_task_error_string(error);

	case WFT_STATE_UNDEFINED:
		return "Undefined";

	default:
		break;
	}

	return "Unknown";
}
<|MERGE_RESOLUTION|>--- conflicted
+++ resolved
@@ -110,27 +110,15 @@
 	int sync_max_;
 };
 
-<<<<<<< HEAD
-=======
 __WFGlobal::__WFGlobal() : settings_(GLOBAL_SETTINGS_DEFAULT)
 {
 	static_scheme_port_["http"] = "80";
 	static_scheme_port_["Http"] = "80";
 	static_scheme_port_["HTTP"] = "80";
 
-	static_scheme_port_["https"] = "443";
-	static_scheme_port_["Https"] = "443";
-	static_scheme_port_["HTTPs"] = "443";
-	static_scheme_port_["HTTPS"] = "443";
-
 	static_scheme_port_["redis"] = "6379";
 	static_scheme_port_["Redis"] = "6379";
 	static_scheme_port_["REDIS"] = "6379";
-
-	static_scheme_port_["rediss"] = "6379";
-	static_scheme_port_["Rediss"] = "6379";
-	static_scheme_port_["REDISs"] = "6379";
-	static_scheme_port_["REDISS"] = "6379";
 
 	static_scheme_port_["mysql"] = "3306";
 	static_scheme_port_["Mysql"] = "3306";
@@ -146,83 +134,6 @@
 	sync_max_ = 0;
 }
 
-#if OPENSSL_VERSION_NUMBER < 0x10100000L
-static std::mutex *__ssl_mutex;
-
-static void ssl_locking_callback(int mode, int type, const char* file, int line)
-{
-	if (mode & CRYPTO_LOCK)
-		__ssl_mutex[type].lock();
-	else if (mode & CRYPTO_UNLOCK)
-		__ssl_mutex[type].unlock();
-}
-#endif
-
-class __SSLManager
-{
-public:
-	static __SSLManager *get_instance()
-	{
-		static __SSLManager kInstance;
-		return &kInstance;
-	}
-
-	SSL_CTX *get_ssl_client_ctx() { return ssl_client_ctx_; }
-	SSL_CTX *get_ssl_server_ctx() { return ssl_server_ctx_; }
-
-private:
-	__SSLManager()
-	{
-#if OPENSSL_VERSION_NUMBER < 0x10100000L
-		__ssl_mutex = new std::mutex[CRYPTO_num_locks()];
-		CRYPTO_set_locking_callback(ssl_locking_callback);
-		SSL_library_init();
-		SSL_load_error_strings();
-		//ERR_load_crypto_strings();
-		//OpenSSL_add_all_algorithms();
-#endif
-
-		ssl_client_ctx_ = SSL_CTX_new(SSLv23_client_method());
-		assert(ssl_client_ctx_ != NULL);
-		ssl_server_ctx_ = SSL_CTX_new(SSLv23_server_method());
-		assert(ssl_server_ctx_ != NULL);
-	}
-
-	~__SSLManager()
-	{
-		SSL_CTX_free(ssl_client_ctx_);
-		SSL_CTX_free(ssl_server_ctx_);
-
-#if OPENSSL_VERSION_NUMBER < 0x10100000L
-		//free ssl to avoid memory leak
-		FIPS_mode_set(0);
-		CRYPTO_set_locking_callback(NULL);
-# ifdef CRYPTO_LOCK_ECDH
-		CRYPTO_THREADID_set_callback(NULL);
-# else
-		CRYPTO_set_id_callback(NULL);
-# endif
-		ENGINE_cleanup();
-		CONF_modules_unload(1);
-		ERR_free_strings();
-		EVP_cleanup();
-# ifdef CRYPTO_LOCK_ECDH
-		ERR_remove_thread_state(NULL);
-# else
-		ERR_remove_state(0);
-# endif
-		CRYPTO_cleanup_all_ex_data();
-		sk_SSL_COMP_free(SSL_COMP_get_compression_methods());
-		delete []__ssl_mutex;
-#endif
-	}
-
-private:
-	SSL_CTX *ssl_client_ctx_;
-	SSL_CTX *ssl_server_ctx_;
-};
-
->>>>>>> 7c8a4fc0
 class IOServer : public IOService
 {
 public:
